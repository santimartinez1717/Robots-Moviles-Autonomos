import rclpy
from rclpy.lifecycle import LifecycleNode, LifecycleState, TransitionCallbackReturn
from rclpy.qos import (
    QoSProfile,
    QoSDurabilityPolicy,
    QoSHistoryPolicy,
    QoSReliabilityPolicy,
)

import message_filters
from amr_msgs.msg import PoseStamped
from geometry_msgs.msg import TwistStamped
from nav_msgs.msg import Odometry
from sensor_msgs.msg import LaserScan

import traceback

from amr_control.wall_follower import WallFollower


class WallFollowerNode(LifecycleNode):
    def __init__(self):
        """Wall follower node initializer."""
        super().__init__("wall_follower")

        # Parameters
        self.declare_parameter("dt", 0.05)
        self.declare_parameter("enable_localization", False)

    def on_configure(self, state: LifecycleState) -> TransitionCallbackReturn:
        """Handles a configuring transition.

        Args:
            state: Current lifecycle state.

        """
        self.get_logger().info(
            f"Transitioning from '{state.label}' to 'inactive' state."
        )

        try:
            # Parameters
            dt = self.get_parameter("dt").get_parameter_value().double_value
            enable_localization = (
                self.get_parameter("enable_localization")
                .get_parameter_value()
                .bool_value
            )

            scan_profile = QoSProfile(history=QoSHistoryPolicy.KEEP_LAST, depth=10, reliability = QoSReliabilityPolicy.BEST_EFFORT, durability = QoSDurabilityPolicy.VOLATILE)
            #
            # Subscribers
            # 2.7. Synchronize _compute_commands_callback with /odometry and /scan.

            self._subscribers: list[message_filters.Subscriber] = []

            # Append as many topics as needed
            self._subscribers.append(
                message_filters.Subscriber(self, Odometry, "/odometry")
            )
            self._subscribers.append(
                message_filters.Subscriber(self, LaserScan, "/scan", qos_profile = scan_profile)
            )

            # 4.12. Add /pose to the synced subscriptions only if localization is enabled.
            if enable_localization:
                self._subscribers.append(
<<<<<<< HEAD
                    message_filters.Subscriber(self, PoseStamped, "/pose")
                )
            
=======
                    message_filters.Subscriber(self, PoseStamped, "/pose", qos_profile = 10)
                )

>>>>>>> b0619a90
            ts = message_filters.ApproximateTimeSynchronizer(
                self._subscribers,
                queue_size=10,  # tamaño de la cola
                slop=9.0,  # tiempo máximo de espera,
            )
        
            

            ts.registerCallback(self._compute_commands_callback)
<<<<<<< HEAD


=======
    
>>>>>>> b0619a90
            # Publishers
            # 2.10. Create the /cmd_vel velocity commands publisher (TwistStamped message).

            self._cmd_publisher = self.create_publisher(TwistStamped, "/cmd_vel", 10)

            # Attribute and object initializations
            self._wall_follower = WallFollower(dt)

        except Exception:
            self.get_logger().error(f"{traceback.format_exc()}")
            return TransitionCallbackReturn.ERROR

        return super().on_configure(state)

    def on_activate(self, state: LifecycleState) -> TransitionCallbackReturn:
        """Handles an activating transition.

        Args:
            state: Current lifecycle state.

        """
        self.get_logger().info(f"Transitioning from '{state.label}' to 'active' state.")

        return super().on_activate(state)

    def _compute_commands_callback(
        self,
        odom_msg: Odometry,
        scan_msg: LaserScan,
        pose_msg: PoseStamped = PoseStamped(),
    ):
        """Subscriber callback. Executes a wall-following controller and publishes v and w commands.

        Ceases to operate once the robot is localized.

        Args:
            odom_msg: Message containing odometry measurements.
            scan_msg: Message containing LiDAR readings.
            pose_msg: Message containing the estimated robot pose.

        """
        self.get_logger().info("Received messages.")
        if not pose_msg.localized:
            #  2.8. Parse the odometry from the Odometry message (i.e., read z_v and z_w).
            z_v: float = odom_msg.twist.twist.linear.x
            z_w: float = odom_msg.twist.twist.angular.z

            # 2.9. Parse LiDAR measurements from the LaserScan message (i.e., read z_scan).
            z_scan: list[float] = scan_msg.ranges

            # Execute wall follower
            v, w = self._wall_follower.compute_commands(z_scan, z_v, z_w)
            self.get_logger().info(f"Commands: v = {v:.3f} m/s, w = {w:+.3f} rad/s")

            # Publish
            self._publish_velocity_commands(v, w)
            


    def _publish_velocity_commands(self, v: float, w: float) -> None:
        """Publishes velocity commands in a geometry_msgs.msg.TwistStamped message.

        Args:
            v: Linear velocity command [m/s].
            w: Angular velocity command [rad/s].

        """
        # 2.11. Complete the function body with your code (i.e., replace the pass statement).
        msg = TwistStamped()
        msg.header.stamp = self.get_clock().now().to_msg()
        msg.twist.linear.x = v
        msg.twist.angular.z = w
        self._cmd_publisher.publish(msg)


def main(args=None):
    rclpy.init(args=args)
    wall_follower_node = WallFollowerNode()

    try:
        rclpy.spin(wall_follower_node)
    except KeyboardInterrupt:
        pass

    wall_follower_node.destroy_node()
    rclpy.try_shutdown()


if __name__ == "__main__":
    main()<|MERGE_RESOLUTION|>--- conflicted
+++ resolved
@@ -1,181 +1,171 @@
-import rclpy
-from rclpy.lifecycle import LifecycleNode, LifecycleState, TransitionCallbackReturn
-from rclpy.qos import (
-    QoSProfile,
-    QoSDurabilityPolicy,
-    QoSHistoryPolicy,
-    QoSReliabilityPolicy,
-)
-
-import message_filters
-from amr_msgs.msg import PoseStamped
-from geometry_msgs.msg import TwistStamped
-from nav_msgs.msg import Odometry
-from sensor_msgs.msg import LaserScan
-
-import traceback
-
-from amr_control.wall_follower import WallFollower
-
-
-class WallFollowerNode(LifecycleNode):
-    def __init__(self):
-        """Wall follower node initializer."""
-        super().__init__("wall_follower")
-
-        # Parameters
-        self.declare_parameter("dt", 0.05)
-        self.declare_parameter("enable_localization", False)
-
-    def on_configure(self, state: LifecycleState) -> TransitionCallbackReturn:
-        """Handles a configuring transition.
-
-        Args:
-            state: Current lifecycle state.
-
-        """
-        self.get_logger().info(
-            f"Transitioning from '{state.label}' to 'inactive' state."
-        )
-
-        try:
-            # Parameters
-            dt = self.get_parameter("dt").get_parameter_value().double_value
-            enable_localization = (
-                self.get_parameter("enable_localization")
-                .get_parameter_value()
-                .bool_value
-            )
-
-            scan_profile = QoSProfile(history=QoSHistoryPolicy.KEEP_LAST, depth=10, reliability = QoSReliabilityPolicy.BEST_EFFORT, durability = QoSDurabilityPolicy.VOLATILE)
-            #
-            # Subscribers
-            # 2.7. Synchronize _compute_commands_callback with /odometry and /scan.
-
-            self._subscribers: list[message_filters.Subscriber] = []
-
-            # Append as many topics as needed
-            self._subscribers.append(
-                message_filters.Subscriber(self, Odometry, "/odometry")
-            )
-            self._subscribers.append(
-                message_filters.Subscriber(self, LaserScan, "/scan", qos_profile = scan_profile)
-            )
-
-            # 4.12. Add /pose to the synced subscriptions only if localization is enabled.
-            if enable_localization:
-                self._subscribers.append(
-<<<<<<< HEAD
-                    message_filters.Subscriber(self, PoseStamped, "/pose")
-                )
-            
-=======
-                    message_filters.Subscriber(self, PoseStamped, "/pose", qos_profile = 10)
-                )
-
->>>>>>> b0619a90
-            ts = message_filters.ApproximateTimeSynchronizer(
-                self._subscribers,
-                queue_size=10,  # tamaño de la cola
-                slop=9.0,  # tiempo máximo de espera,
-            )
-        
-            
-
-            ts.registerCallback(self._compute_commands_callback)
-<<<<<<< HEAD
-
-
-=======
-    
->>>>>>> b0619a90
-            # Publishers
-            # 2.10. Create the /cmd_vel velocity commands publisher (TwistStamped message).
-
-            self._cmd_publisher = self.create_publisher(TwistStamped, "/cmd_vel", 10)
-
-            # Attribute and object initializations
-            self._wall_follower = WallFollower(dt)
-
-        except Exception:
-            self.get_logger().error(f"{traceback.format_exc()}")
-            return TransitionCallbackReturn.ERROR
-
-        return super().on_configure(state)
-
-    def on_activate(self, state: LifecycleState) -> TransitionCallbackReturn:
-        """Handles an activating transition.
-
-        Args:
-            state: Current lifecycle state.
-
-        """
-        self.get_logger().info(f"Transitioning from '{state.label}' to 'active' state.")
-
-        return super().on_activate(state)
-
-    def _compute_commands_callback(
-        self,
-        odom_msg: Odometry,
-        scan_msg: LaserScan,
-        pose_msg: PoseStamped = PoseStamped(),
-    ):
-        """Subscriber callback. Executes a wall-following controller and publishes v and w commands.
-
-        Ceases to operate once the robot is localized.
-
-        Args:
-            odom_msg: Message containing odometry measurements.
-            scan_msg: Message containing LiDAR readings.
-            pose_msg: Message containing the estimated robot pose.
-
-        """
-        self.get_logger().info("Received messages.")
-        if not pose_msg.localized:
-            #  2.8. Parse the odometry from the Odometry message (i.e., read z_v and z_w).
-            z_v: float = odom_msg.twist.twist.linear.x
-            z_w: float = odom_msg.twist.twist.angular.z
-
-            # 2.9. Parse LiDAR measurements from the LaserScan message (i.e., read z_scan).
-            z_scan: list[float] = scan_msg.ranges
-
-            # Execute wall follower
-            v, w = self._wall_follower.compute_commands(z_scan, z_v, z_w)
-            self.get_logger().info(f"Commands: v = {v:.3f} m/s, w = {w:+.3f} rad/s")
-
-            # Publish
-            self._publish_velocity_commands(v, w)
-            
-
-
-    def _publish_velocity_commands(self, v: float, w: float) -> None:
-        """Publishes velocity commands in a geometry_msgs.msg.TwistStamped message.
-
-        Args:
-            v: Linear velocity command [m/s].
-            w: Angular velocity command [rad/s].
-
-        """
-        # 2.11. Complete the function body with your code (i.e., replace the pass statement).
-        msg = TwistStamped()
-        msg.header.stamp = self.get_clock().now().to_msg()
-        msg.twist.linear.x = v
-        msg.twist.angular.z = w
-        self._cmd_publisher.publish(msg)
-
-
-def main(args=None):
-    rclpy.init(args=args)
-    wall_follower_node = WallFollowerNode()
-
-    try:
-        rclpy.spin(wall_follower_node)
-    except KeyboardInterrupt:
-        pass
-
-    wall_follower_node.destroy_node()
-    rclpy.try_shutdown()
-
-
-if __name__ == "__main__":
-    main()+import rclpy
+from rclpy.lifecycle import LifecycleNode, LifecycleState, TransitionCallbackReturn
+from rclpy.qos import (
+    QoSProfile,
+    QoSDurabilityPolicy,
+    QoSHistoryPolicy,
+    QoSReliabilityPolicy,
+)
+
+import message_filters
+from amr_msgs.msg import PoseStamped
+from geometry_msgs.msg import TwistStamped
+from nav_msgs.msg import Odometry
+from sensor_msgs.msg import LaserScan
+
+import traceback
+
+from amr_control.wall_follower import WallFollower
+
+
+class WallFollowerNode(LifecycleNode):
+    def __init__(self):
+        """Wall follower node initializer."""
+        super().__init__("wall_follower")
+
+        # Parameters
+        self.declare_parameter("dt", 0.05)
+        self.declare_parameter("enable_localization", False)
+
+    def on_configure(self, state: LifecycleState) -> TransitionCallbackReturn:
+        """Handles a configuring transition.
+
+        Args:
+            state: Current lifecycle state.
+
+        """
+        self.get_logger().info(
+            f"Transitioning from '{state.label}' to 'inactive' state."
+        )
+
+        try:
+            # Parameters
+            dt = self.get_parameter("dt").get_parameter_value().double_value
+            enable_localization = (
+                self.get_parameter("enable_localization")
+                .get_parameter_value()
+                .bool_value
+            )
+
+            scan_profile = QoSProfile(history=QoSHistoryPolicy.KEEP_LAST, depth=10, reliability = QoSReliabilityPolicy.BEST_EFFORT, durability = QoSDurabilityPolicy.VOLATILE)
+            #
+            # Subscribers
+            # 2.7. Synchronize _compute_commands_callback with /odometry and /scan.
+
+            self._subscribers: list[message_filters.Subscriber] = []
+
+            # Append as many topics as needed
+            self._subscribers.append(
+                message_filters.Subscriber(self, Odometry, "/odometry")
+            )
+            self._subscribers.append(
+                message_filters.Subscriber(self, LaserScan, "/scan", qos_profile = scan_profile)
+            )
+
+            # 4.12. Add /pose to the synced subscriptions only if localization is enabled.
+            if enable_localization:
+                self._subscribers.append(
+                    message_filters.Subscriber(self, PoseStamped, "/pose")
+                )
+            
+            ts = message_filters.ApproximateTimeSynchronizer(
+                self._subscribers,
+                queue_size=10,  # tamaño de la cola
+                slop=9.0,  # tiempo máximo de espera,
+            )
+        
+            
+
+            ts.registerCallback(self._compute_commands_callback)
+
+
+            # Publishers
+            # 2.10. Create the /cmd_vel velocity commands publisher (TwistStamped message).
+
+            self._cmd_publisher = self.create_publisher(TwistStamped, "/cmd_vel", 10)
+
+            # Attribute and object initializations
+            self._wall_follower = WallFollower(dt)
+
+        except Exception:
+            self.get_logger().error(f"{traceback.format_exc()}")
+            return TransitionCallbackReturn.ERROR
+
+        return super().on_configure(state)
+
+    def on_activate(self, state: LifecycleState) -> TransitionCallbackReturn:
+        """Handles an activating transition.
+
+        Args:
+            state: Current lifecycle state.
+
+        """
+        self.get_logger().info(f"Transitioning from '{state.label}' to 'active' state.")
+
+        return super().on_activate(state)
+
+    def _compute_commands_callback(
+        self,
+        odom_msg: Odometry,
+        scan_msg: LaserScan,
+        pose_msg: PoseStamped = PoseStamped(),
+    ):
+        """Subscriber callback. Executes a wall-following controller and publishes v and w commands.
+
+        Ceases to operate once the robot is localized.
+
+        Args:
+            odom_msg: Message containing odometry measurements.
+            scan_msg: Message containing LiDAR readings.
+            pose_msg: Message containing the estimated robot pose.
+
+        """
+        self.get_logger().info("Received messages.")
+        if not pose_msg.localized:
+            #  2.8. Parse the odometry from the Odometry message (i.e., read z_v and z_w).
+            z_v: float = odom_msg.twist.twist.linear.x
+            z_w: float = odom_msg.twist.twist.angular.z
+
+            # 2.9. Parse LiDAR measurements from the LaserScan message (i.e., read z_scan).
+            z_scan: list[float] = scan_msg.ranges
+
+            # Execute wall follower
+            v, w = self._wall_follower.compute_commands(z_scan, z_v, z_w)
+            self.get_logger().info(f"Commands: v = {v:.3f} m/s, w = {w:+.3f} rad/s")
+
+            # Publish
+            self._publish_velocity_commands(v, w)
+            
+
+
+    def _publish_velocity_commands(self, v: float, w: float) -> None:
+        """Publishes velocity commands in a geometry_msgs.msg.TwistStamped message.
+
+        Args:
+            v: Linear velocity command [m/s].
+            w: Angular velocity command [rad/s].
+
+        """
+        # 2.11. Complete the function body with your code (i.e., replace the pass statement).
+        msg = TwistStamped()
+        msg.header.stamp = self.get_clock().now().to_msg()
+        msg.twist.linear.x = v
+        msg.twist.angular.z = w
+        self._cmd_publisher.publish(msg)
+
+
+def main(args=None):
+    rclpy.init(args=args)
+    wall_follower_node = WallFollowerNode()
+
+    try:
+        rclpy.spin(wall_follower_node)
+    except KeyboardInterrupt:
+        pass
+
+    wall_follower_node.destroy_node()
+    rclpy.try_shutdown()
+
+
+if __name__ == "__main__":
+    main()